import * as child from 'child_process';
import { resolve as pathResolve } from 'path';

<<<<<<< HEAD
// eslint-disable-next-line @typescript-eslint/no-namespace
export namespace Java {
    export function spawn(jar: string, args: string[]): child.ChildProcess {
        return child.spawn("java", [ "-Dfile.encoding=UTF-8", "-jar", jar ].concat(args));
=======
export class Java {
    static customPath?: string

    static spawn(jar: string, args: string[]): child.ChildProcess {
        return child.spawn(this.getCallPath(), [ "-jar", jar ].concat(args));
    }

    static detect(): Promise<string> {
        return new Promise<string>((resolve, reject) => {
            child.exec(`"${this.getCallPath()}" -version`, (err, _, stderr) => {
                if (err) reject(err);

                const match = stderr.match(/java version "([^"]*)"/);

                if (match) {
                    resolve(match[1]);
                } else {
                    resolve('unknown');
                }
            });
        });
    }

    private static getCallPath(): string {
        return this.customPath ? pathResolve(this.customPath) : 'java';
>>>>>>> fc561736
    }
}<|MERGE_RESOLUTION|>--- conflicted
+++ resolved
@@ -1,17 +1,11 @@
 import * as child from 'child_process';
 import { resolve as pathResolve } from 'path';
 
-<<<<<<< HEAD
-// eslint-disable-next-line @typescript-eslint/no-namespace
-export namespace Java {
-    export function spawn(jar: string, args: string[]): child.ChildProcess {
-        return child.spawn("java", [ "-Dfile.encoding=UTF-8", "-jar", jar ].concat(args));
-=======
 export class Java {
     static customPath?: string
 
     static spawn(jar: string, args: string[]): child.ChildProcess {
-        return child.spawn(this.getCallPath(), [ "-jar", jar ].concat(args));
+        return child.spawn(this.getCallPath(), [ "-Dfile.encoding=UTF-8", "-jar", jar ].concat(args));
     }
 
     static detect(): Promise<string> {
@@ -32,6 +26,5 @@
 
     private static getCallPath(): string {
         return this.customPath ? pathResolve(this.customPath) : 'java';
->>>>>>> fc561736
     }
 }