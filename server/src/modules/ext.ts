import * as fs from 'fs';
import * as path from 'path';
import * as glob from 'glob';
import { SQFLint } from '../sqflint';
import { Hpp } from '../parsers/hpp';

import { Diagnostic, DiagnosticSeverity, InitializeParams, CompletionItem, CompletionItemKind, Hover, TextDocumentPositionParams, Location } from 'vscode-languageserver/node';
import { Module } from "../module";
import Uri from "../uri";
import { SingleRunner } from '../single.runner';

import { Docstring } from '../parsers/docstring';
import { SQFLintServer } from '../server';
import { Logger } from '../lib/logger';
import { TextDocument } from 'vscode-languageserver-textdocument';

interface Documentation {
    name: string;
    type: string;
    description: string;
    link: string;
}

export class ExtModule extends Module {
<<<<<<< HEAD
    private single: SingleRunner = new SingleRunner(5);
=======
    private single: SingleRunner = new SingleRunner(20);
>>>>>>> 97602148

    public functions: { [descriptionFile: string]: { [functionName: string]: Function } } = {};
    private documentation: { [variable: string]: Documentation } = {};

    private files: string[] = [];

    private logger: Logger

    constructor(server: SQFLintServer) {
        super(server);

        this.logger = server.loggerContext.createLogger('ext-module');
    }

    // eslint-disable-next-line @typescript-eslint/no-unused-vars
    public onInitialize(params: InitializeParams): void {
        this.loadDocumentation();

        // This allows clearing errors when document is reparsed
        Hpp.onFilename = (filename: string): void => {
            this.sendDiagnostics({
                uri: Uri.file(filename).toString(),
                diagnostics: []
            });
        };

        // This allows loading document contents if it's opened directly
        Hpp.tryToLoad = (filename: string): string => {
            const document = this.server.documents.get(Uri.file(filename).toString());
            if (document) {
                return document.getText();
            }
            return null;
        };

        Hpp.log = (contents): void => this.logger.info(contents);
    }

    private loadDocumentation(): void {
        fs.readFile(__dirname + "/../../../definitions/description-values.json", (err, data) => {
            if (err) throw err;

            const info = JSON.parse(data.toString());
            const items = info.properties;
            for (let i = 0; i < items.length; i++) {
                const item = items[i];
                this.documentation[item.name.toLowerCase()] = item;
            }
        });
    }

    public indexWorkspace(root: string): Promise<void> {
        return new Promise<void>((resolve) => {
            const settings = this.getSettings();

            // Predefined files or empty list
            const files =
                settings.descriptionFiles.map(file => path.isAbsolute(file) ? file : path.join(root, file))
                || [];

            // Try to disco
            if (settings.discoverDescriptionFiles) {
                glob("**/description.ext", { ignore: settings.exclude, root }, (err, discovered) => {
                    if (err) {
                        this.logger.error('Issue when scanning for description.ext');
                        this.logger.error(err.message);
                    }

                    this.files = files.concat(discovered.map(item => path.join(root, item)));
                    this.files.forEach(item => {
                        this.logger.debug(`Parsing: ${item}`);
                        this.parse(item);
                        this.logger.debug(`Parsed: ${item}`);
                    });

                    resolve();
                });
            } else {
                const descPath = path.join(root, "description.ext");
                if (fs.existsSync(descPath)) {
                    files.push(descPath);
                }

                this.files = files;
                this.files.forEach(item => {
                    this.logger.debug(`Parsing: ${item}`);
                    this.parse(item);
                    this.logger.debug(`Parsed: ${item}`);
                });

                resolve();
            }
        });
    }

    // eslint-disable-next-line @typescript-eslint/no-unused-vars
    public parseDocument(textDocument: TextDocument, linter?: SQFLint): Promise<void> {
        const uri = Uri.parse(textDocument.uri);
<<<<<<< HEAD
        if (path.basename(uri.fsPath) !== "description.ext" && path.extname(uri.fsPath) != ".hpp") {
=======

        if (path.basename(uri.fsPath) != "description.ext" && path.extname(uri.fsPath) != ".hpp") {
>>>>>>> 97602148
            return Promise.resolve();
        }

        return new Promise<void>((resolve) => {
            this.single.run(() => {
                // @TODO: Rewrite this, the logic can be much simpler
                if (path.basename(uri.fsPath) == "description.ext") {
                    resolve(this.parseFile(uri.fsPath));
                } else if (path.extname(uri.fsPath) == ".hpp") {
                    this.files.forEach(item => this.parse(item));
                    resolve();
                } else {
                    resolve();
                }
            }, textDocument.uri);
        });
    }

    public onCompletion(params: TextDocumentPositionParams, name: string): CompletionItem[] {
        const items: CompletionItem[] = [];

        if (path.extname(params.textDocument.uri).toLowerCase() == ".sqf") {
            // @TODO: Rewrite this, use functional programming
            for (const file in this.functions) {
                for (const ident in this.functions[file]) {
                    const fnc = this.functions[file][ident];
                    if (ident.length >= name.length && ident.substr(0, name.length) == name) {
                        items.push({
                            label: fnc.name,
                            data: ident,
                            filterText: fnc.name,
                            insertText: fnc.name,
                            kind: CompletionItemKind.Function
                        });
                    }
                }
            }
        }

        if (path.basename(params.textDocument.uri).toLowerCase() == "description.ext") {
            for (const ident in this.documentation) {
                const value = this.documentation[ident];
                if (ident.length >= name.length && ident.substr(0, name.length) == name) {
                    // Build replacement string based on value type
                    let replace = value.name;
                    switch(value.type.toLowerCase()) {
                    case "string": replace = value.name + " = \""; break;
                    case "array":
                    case "array of strings": replace = value.name + "[] = {"; break;
                    case "class": replace = "class " + value.name + "\n{\n"; break;
                    default: replace = value.name + " = "; break;
                    }

                    items.push({
                        label: value.name,
                        data: ident,
                        filterText: replace,
                        insertText: replace,
                        kind: CompletionItemKind.Property,
                        documentation: value.description
                    });
                }
            }
        }

        return items;
    }

    public onHover(params: TextDocumentPositionParams, name: string): Hover {
        if (path.extname(params.textDocument.uri).toLowerCase() == ".sqf") {
            for (const file in this.functions) {
                const item = this.functions[file][name];
                if (item) {
                    let contents = "";
                    const info = item.info;

                    if (info && info.description.short) {
                        contents += info.description.short + "\r\n";
                    }

                    if (info && info.parameters && info.parameters.length > 0) {
                        contents +=
                            "\r\n" +
                            info.parameters
                                .map((param ,index) => {
                                    if (param.name)
                                        return `${index}. \`${param.name} (${param.type})\` - ${param.description}`;
                                    return `${index}. \`${param.type}\` - ${param.description}`;
                                })
                                .join("\r\n") + "\r\n\r\n";
                    }

                    contents += "```sqf\r\n(function)";
                    if (info && info.returns.type) {
                        contents += " " + info.returns.type + " =";
                    }

                    let args = "ANY";
                    if (info) {
                        if (info.parameter) {
                            args = info.parameter.type;
                        } else if (info.parameters.length > 0) {
                            args = "[" + info.parameters.map((param, index) => {
                                const name = param.name || `_${param.type.toLowerCase()}${index}`;
                                if (param.optional && param.default) {
                                    return `${name}=${param.default}`;
                                }

                                return name;
                            }).join(',') + "]";
                        }
                    }

                    contents += ` ${args} call ${item.name}\r\n\`\`\``;

                    return { contents };
                }
            }
        }

        if (path.basename(params.textDocument.uri).toLowerCase() == "description.ext") {
            const item = this.documentation[name];

            if (item) {
                const contents = item.description + " _([more info](" + item.link + "))_";
                return { contents };
            }
        }

        return null;
    }

    public onDefinition(params: TextDocumentPositionParams, name: string): Location[] {
        const fun = this.getFunction(name);
        if (!fun) return [];

        return [
            {
                uri: Uri.file(fun.filename).toString(),
                range: {
                    start: { line: 0, character: 0 },
                    end: { line: 0, character: 1 }
                }
            }
        ];
    }

    public getFunction(name: string): Function {
        for (const file in this.functions) {
            const exists = this.functions[file][name.toLowerCase()];
            if (exists) return exists;
        }
        return null;
    }

    /**
     * Tries to parse mission description.ext, if exists.
     */
    private parse(file: string): Promise<void> {
        return new Promise<void>((resolve) => {
            if (fs.existsSync(file)) {
                resolve(this.parseFile(file));
            } else {
                resolve();
            }
        });
    }

    /**
     * Parses description.ext file.
     */
    private parseFile(filename: string): Promise<void> {
        return new Promise<void>((resolve) => {
            fs.readFile(filename, () => {
                try {
                    this.logger.debug(`Proccessing: ${filename}`);
                    Hpp.setPaths(this.getSettings().includePrefixes);
                    this.process(Hpp.parse(filename), filename);
                    this.logger.debug(`Proccessed: ${filename}`);

                    // Clear diagnostics
                    this.sendDiagnostics({
                        uri: Uri.file(filename).toString(),
                        diagnostics: []
                    });

                } catch(error) {
                    if (error instanceof Hpp.ParseError && error.filename) {
                        this.sendDiagnostics({
                            uri: Uri.file(error.filename).toString(),
                            diagnostics:  [
                                {
                                    severity: DiagnosticSeverity.Error,
                                    range: error.range,
                                    message: error.message,
                                    source: "sqflint"
                                }
                            ]
                        });
                    } else {
                        console.error(error);
                    }
                }

                resolve();
            });
        });
    }


    private process(context: Hpp.ClassBody, filename: string): void {
        const cfgFunctions = context.classes["cfgfunctions"];
        if (cfgFunctions) {
            this.logger.debug(`Scanning functions for: ${filename}`);
            this.processCfgFunctions(cfgFunctions, filename);
        }
    }

    /**
     * Loads list of functions and paths to their files.
     */
    private processCfgFunctions(cfgFunctions: Hpp.Class, rootFilename: string): void {
        const settings = this.getSettings();
        const diagnostics: { [uri: string]: Diagnostic[] } = {};
        const root = path.dirname(rootFilename);

        const functions = this.functions[rootFilename] = {};
        let functionsCount = 0;

        for (let tag in cfgFunctions.body.classes) {

            const tagClass = cfgFunctions.body.classes[tag];
            tag = tagClass.body.variables.tag || tagClass.name;

            this.logger.debug(`Detected tag: ${tag}`);

            for (let category in tagClass.body.classes) {
                const categoryClass = tagClass.body.classes[category];
                category = categoryClass.name;

                this.logger.debug(`Detected category: ${category}`);

                // Default path used for this category
                let categoryPath = path.join("functions", category);

                // Tagname for this category, can be overriden
                const categoryTag = (categoryClass.body.variables["tag"]) || tag;

                // Category path can be overriden if requested
                const categoryOverride = categoryClass.body.variables["file"];
                if (categoryOverride) {
                    categoryPath = categoryOverride;
                }

                for (let functionName in categoryClass.body.classes) {
                    const functionClass = categoryClass.body.classes[functionName];
                    functionName = functionClass.name;

                    // Extension can be changed to sqm
                    const ext = functionClass.body.variables["ext"] || ".sqf";

                    // Full function name
                    const fullFunctionName = categoryTag + "_fnc_" + functionName;

                    // Default filename
                    let filename = path.join(categoryPath, "fn_" + functionName + ext);

                    // Filename can be overriden by attribute
                    const filenameOverride = functionClass.body.variables["file"];
                    if (filenameOverride) {
                        filename = filenameOverride;
                    }
                    let foundPrefix = false;
                    if (settings.includePrefixes) {
                        for (const prefix in settings.includePrefixes) {
                            if (filename.startsWith(prefix)) {
                                foundPrefix = true;
                                if (path.isAbsolute(settings.includePrefixes[prefix])) {
                                    filename = settings.includePrefixes[prefix] + filename.slice(prefix.length);
                                } else {
                                    filename = path.join(root, settings.includePrefixes[prefix] + filename.slice(prefix.length));
                                }
                                break;
                            }
                        }
                    }
                    if (!foundPrefix) {
                        filename = path.join(root, filename);
                    }

                    // this.log(`Detected function: ${fullFunctionName} in ${filename}`);
                    functionsCount++;

                    // Save the function
                    functions[fullFunctionName.toLowerCase()] = {
                        filename: filename,
                        name: fullFunctionName
                    };

                    // Check file existence
                    if (!fs.existsSync(filename)) {
                        const fname = functionClass.fileLocation.filename || rootFilename;
                        const uri = Uri.file(fname).toString();

                        if (!diagnostics[uri]) {
                            diagnostics[uri] = [];
                        }

                        diagnostics[uri].push(
                            {
                                severity: DiagnosticSeverity.Error,
                                range: functionClass.fileLocation.range,
                                message: "Failed to find " + filename + " for function " + fullFunctionName + ".",
                                source: "sqflint"
                            }
                        );
                    }
                }
            }
        }

        this.logger.debug(`Detected a total of ${functionsCount} in ${rootFilename}`);

        for (const uri in diagnostics) {
            this.sendDiagnostics({
                uri: uri,
                diagnostics: diagnostics[uri]
            });
        }

        this.tryToLoadDocs(rootFilename);
    }

    private tryToLoadDocs(descriptionFile: string): void {
        const commentRegex = /\s*\/\*((?:.|\n|\r)*)\*\//;
        // const descRegex = /description:(?:\s|\n|\r)*(.*)/i;
        // const returnRegex = /returns:(?:\s|\n|\r)*(.*)/i;
        // const tabRegex = /\n\t*/ig

        const functions = this.functions[descriptionFile];

        for (const f in functions) {
            const fnc = functions[f];
            if (fs.existsSync(fnc.filename)) {
                const contents = fs.readFileSync(fnc.filename).toString();
                const match = commentRegex.exec(contents);
                if (match) {
                    fnc.info = Docstring.parse(match[1]);
                }
            }
        }
    }
}

export interface Function {
    name: string;
    filename: string;
    info?: Docstring.Info;
}<|MERGE_RESOLUTION|>--- conflicted
+++ resolved
@@ -22,11 +22,7 @@
 }
 
 export class ExtModule extends Module {
-<<<<<<< HEAD
     private single: SingleRunner = new SingleRunner(5);
-=======
-    private single: SingleRunner = new SingleRunner(20);
->>>>>>> 97602148
 
     public functions: { [descriptionFile: string]: { [functionName: string]: Function } } = {};
     private documentation: { [variable: string]: Documentation } = {};
@@ -125,12 +121,7 @@
     // eslint-disable-next-line @typescript-eslint/no-unused-vars
     public parseDocument(textDocument: TextDocument, linter?: SQFLint): Promise<void> {
         const uri = Uri.parse(textDocument.uri);
-<<<<<<< HEAD
         if (path.basename(uri.fsPath) !== "description.ext" && path.extname(uri.fsPath) != ".hpp") {
-=======
-
-        if (path.basename(uri.fsPath) != "description.ext" && path.extname(uri.fsPath) != ".hpp") {
->>>>>>> 97602148
             return Promise.resolve();
         }
 
