--- conflicted
+++ resolved
@@ -184,11 +184,7 @@
   "devDependencies": {
     "@types/node": "^8.5.7",
     "jsdom": "^9.8.3",
-<<<<<<< HEAD
-    "typescript": "^3.1.3",
-=======
     "typescript": "^3.4.5",
->>>>>>> 673bcc07
     "vscode": "^1.1.33",
     "xmldoc": "^0.5.1"
   },
